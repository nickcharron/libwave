--- conflicted
+++ resolved
@@ -1,38 +1,16 @@
 PROJECT(wave_geometry)
 
-<<<<<<< HEAD
-# EXTERNAL PACKAGES
-FIND_PACKAGE(Eigen3 REQUIRED)
-FIND_PACKAGE(kindr)
-
-# INCLUDES
-INCLUDE_DIRECTORIES(${EIGEN3_INCLUDE_DIR})
-
-#LIBRARY
-ADD_LIBRARY(
-    wave_geometry
-    STATIC
-    src/rotation.cpp
-    src/transformation.cpp
-)
-TARGET_LINK_LIBRARIES(${PROJECT_NAME} wave_utils)
-
-# UNIT TESTS
-WAVE_ADD_TEST(${PROJECT_NAME}_tests tests/rotation_test.cpp tests/transformation_test.cpp)
-TARGET_LINK_LIBRARIES(${PROJECT_NAME}_tests
-    ${PROJECT_NAME})
-=======
 WAVE_ADD_MODULE(${PROJECT_NAME}
     DEPENDS
     wave::utils
     Eigen3::Eigen
     Kindr::kindr
     SOURCES
-    src/rotation.cpp)
+    src/rotation.cpp
+    src/transformation.cpp)
 
 # Unit tests
 IF(BUILD_TESTING)
-    WAVE_ADD_TEST(${PROJECT_NAME}_tests tests/rotation_test.cpp)
+    WAVE_ADD_TEST(${PROJECT_NAME}_tests tests/rotation_test.cpp tests/transformation_test.cpp)
     TARGET_LINK_LIBRARIES(${PROJECT_NAME}_tests ${PROJECT_NAME})
-ENDIF(BUILD_TESTING)
->>>>>>> d02e7a34
+ENDIF(BUILD_TESTING)