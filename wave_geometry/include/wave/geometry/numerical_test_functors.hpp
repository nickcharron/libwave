/** @file
 * @ingroup geometry
 */

#ifndef WAVE_GEOMETRY_NUMERICAL_TEST_FUNCTORS_HPP
#define WAVE_GEOMETRY_NUMERICAL_TEST_FUNCTORS_HPP

#include "wave/geometry/rotation.hpp"
#include "wave/geometry/transformation.hpp"

namespace wave {
/** @addtogroup geometry
 *  @{ */

// The Functors are used for computing finite difference Jacobians
// of rotation and/or translation expressions.

class RotateAndJacobianJpointFunctor {
 public:
    Rotation R;
    Vec3 P;
    RotateAndJacobianJpointFunctor(const Rotation &input_rotation) {
        this->R = input_rotation;
    }

    Vec3 operator()(const Vec3 &input_point) {
        Vec3 output_point = R.rotate(input_point);
        return output_point;
    }
};


class RotateAndJacobianJparamFunctor {
 public:
    Rotation R;
    Vec3 P;
    RotateAndJacobianJparamFunctor(const Rotation &input_rotation, const Vec3 &input_point) {
        this->R = input_rotation;
        this->P = input_point;
    }

    Vec3 operator()(const Vec3 &input_point) {
        Rotation Rp = this->R;
        Rp = Rp.manifoldPlus(input_point);
        Vec3 output_point = Rp.rotate(P);
        return output_point;
    }
};

class ComposeAndJacobianJLeftFunctor {
 public:
    Rotation R_left;
    Rotation R_right;
    ComposeAndJacobianJLeftFunctor(const Rotation &R_left, const Rotation &R_right) {
        this->R_left = R_left;
        this->R_right = R_right;
    }

    Rotation operator()(const Vec3 &perturbation) {
        Mat3 J;
        Rotation R_perturbed = this->R_left;
        R_perturbed = R_perturbed.manifoldPlus(perturbation);
        return R_perturbed.composeAndJacobian(R_right, J, J);
    }
};

class ComposeAndJacobianJRightFunctor {
 public:
    Rotation R_left;
    Rotation R_right;
    ComposeAndJacobianJRightFunctor(const Rotation &R_left, const Rotation &R_right) {
        this->R_left = R_left;
        this->R_right = R_right;
    }

    Rotation operator()(const Vec3 &perturbation) {
        Mat3 J;
        Rotation R_perturbed = this->R_right;
        R_perturbed = R_perturbed.manifoldPlus(perturbation);
        return R_left.composeAndJacobian(R_perturbed, J, J);
    }
};

class InverseAndJacobianFunctor {
 public:
    Rotation R;
    InverseAndJacobianFunctor(const Rotation &R) {
        this->R = R;
    }

    Rotation operator()(const Vec3 &perturbation) {
        Mat3 J;
        Rotation R_perturbed = this->R;
        R_perturbed = R_perturbed.manifoldPlus(perturbation);
        return R_perturbed.inverseAndJacobian(J);
    }
};

class LogMapAndJacobianFunctor {
 public:
    Rotation R;
    LogMapAndJacobianFunctor(const Rotation &R) {
        this->R = R;
    }

    Vec3 operator()(const Vec3 &perturbation) {
        Mat3 J;
        Rotation R_perturbed = this->R;
        R_perturbed = R_perturbed.manifoldPlus(perturbation);
        return Rotation::logMapAndJacobian(R_perturbed, J);
    }
};


class ManifoldMinusAndJacobianJLeftFunctor {
 public:
    Rotation R_left;
    Rotation R_right;
    ManifoldMinusAndJacobianJLeftFunctor(const Rotation &R_left, const Rotation &R_right) {
        this->R_left = R_left;
        this->R_right = R_right;
    }

    Vec3 operator()(const Vec3 &perturbation) {
        Mat3 J;
        Rotation R_perturbed = this->R_left;
        R_perturbed = R_perturbed.manifoldPlus(perturbation);
        return R_perturbed.manifoldMinus(this->R_right);
    }
};

class ManifoldMinusAndJacobianJRightFunctor {
 public:
    Rotation R_left;
    Rotation R_right;
    ManifoldMinusAndJacobianJRightFunctor(const Rotation &R_left, const Rotation &R_right) {
        this->R_left = R_left;
        this->R_right = R_right;
    }

    Vec3 operator()(const Vec3 &perturbation) {
        Mat3 J;
        Rotation R_perturbed = this->R_right;
        R_perturbed = R_perturbed.manifoldPlus(perturbation);
        return this->R_left.manifoldMinus(R_perturbed);
    }
};

// Transformation functors
class TransformAndJacobianJpointFunctor {
 public:
    Transformation T;
    Vec3 P;
    TransformAndJacobianJpointFunctor(const Transformation &input_transformation) {
        this->T = input_transformation;
    }

    Vec3 operator()(const Vec3 &input_point) {
        Vec3 output_point = this->T.transform(input_point);
        return output_point;
    }
};


class TransformAndJacobianJparamFunctor {
 public:
    Transformation T;
    Vec3 P;
    TransformAndJacobianJparamFunctor(const Transformation &input_transformation, const Vec3 &input_point) {
        this->T = input_transformation;
        this->P = input_point;
    }

    Vec3 operator()(const Vec6 &wvec) {
        Transformation Tp = this->T;
        Tp = Tp.manifoldPlus(wvec);
        Vec3 output_point = Tp.transform(this->P);
        return output_point;
    }
};

class TComposeAndJacobianJLeftFunctor {
 public:
    Transformation R_left;
    Transformation R_right;
    TComposeAndJacobianJLeftFunctor(const Transformation &R_left, const Transformation &R_right) {
        this->R_left = R_left;
        this->R_right = R_right;
    }

    Transformation operator()(const Vec6 &perturbation) {
        Mat6 J;
        Transformation R_perturbed = this->R_left;
        R_perturbed = R_perturbed.manifoldPlus(perturbation);
        return R_perturbed.composeAndJacobian(R_right, J, J);
    }
};

class TComposeAndJacobianJRightFunctor {
 public:
    Transformation R_left;
    Transformation R_right;
    TComposeAndJacobianJRightFunctor(const Transformation &R_left, const Transformation &R_right) {
        this->R_left = R_left;
        this->R_right = R_right;
    }

    Transformation operator()(const Vec6 &perturbation) {
        Mat6 J;
        Transformation R_perturbed = this->R_right;
        R_perturbed = R_perturbed.manifoldPlus(perturbation);
        return R_left.composeAndJacobian(R_perturbed, J, J);
    }
};

class TInverseAndJacobianFunctor {
 public:
    Transformation R;
    TInverseAndJacobianFunctor(const Transformation &R) {
        this->R = R;
    }

    Transformation operator()(const Vec6 &perturbation) {
        Transformation R_perturbed = this->R;
        R_perturbed = R_perturbed.manifoldPlus(perturbation);
        return R_perturbed.inverse();
    }
};

class TLogMapAndJacobianFunctor {
 public:
    Transformation R;
    TLogMapAndJacobianFunctor(const Transformation &R) {
        this->R = R;
    }

    Vec6 operator()(const Vec6 &perturbation) {
        Mat6 J;
        Transformation R_perturbed = this->R;
        R_perturbed = R_perturbed.manifoldPlus(perturbation);
        return R_perturbed.logMap();
    }
};

class TManifoldMinusAndJacobianJLeftFunctor {
 public:
    Transformation R_left;
    Transformation R_right;
    TManifoldMinusAndJacobianJLeftFunctor(const Transformation &R_left, const Transformation &R_right) {
        this->R_left = R_left;
        this->R_right = R_right;
    }

    Vec6 operator()(const Vec6 &perturbation) {
        Mat6 J;
        Transformation R_perturbed = this->R_left;
        R_perturbed = R_perturbed.manifoldPlus(perturbation);
        return R_perturbed.manifoldMinus(this->R_right);
    }
};

class TManifoldMinusAndJacobianJRightFunctor {
 public:
    Transformation R_left;
    Transformation R_right;
    TManifoldMinusAndJacobianJRightFunctor(const Transformation &R_left, const Transformation &R_right) {
        this->R_left = R_left;
        this->R_right = R_right;
    }

    Vec6 operator()(const Vec6 &perturbation) {
        Mat6 J;
        Transformation R_perturbed = this->R_right;
        R_perturbed = R_perturbed.manifoldPlus(perturbation);
        return this->R_left.manifoldMinus(R_perturbed);
    }
};

// Compute the perturbation points as recommended in Numerical Recipes.
// Modify the step size so that the perturbations are exactly
// representable numbers by adding then subtracting the same value.
<<<<<<< HEAD
inline double get_perturbation_point(double evaluation_point, double step_size) {
=======
inline double get_perturbation_point(double evaluation_point,
                                     double step_size) {
>>>>>>> e9f7924a
    // Use volatile to avoid compiler optimizations.
    volatile double perturbation_point = evaluation_point + step_size;
    double exact_step_size = (perturbation_point - evaluation_point);
    return evaluation_point + exact_step_size;
}


// Numerical difference using simple forward difference method.
// Requires overloaded -operator to perform manifoldMinus for
// Manifold quantities.

template <typename MatrixType, typename FunctorType, typename TangentType>
<<<<<<< HEAD
void numerical_jacobian(FunctorType F, const TangentType &evaluation_point, Eigen::MatrixBase<MatrixType> &jac) {
=======
void numerical_jacobian(FunctorType F,
                        const TangentType &evaluation_point,
                        Eigen::MatrixBase<MatrixType> &jac) {
>>>>>>> e9f7924a
    for (int i = 0; i < evaluation_point.size(); i++) {
        // Select the step size as recommended in Numerical Recipes.
        double step_size = sqrt(std::numeric_limits<double>::epsilon()) * std::fabs(evaluation_point[i]);
        // If the step size is exactly equal to zero, just select it as
        // sqrt(eps).
        if (step_size == 0.0) {
            step_size = sqrt(std::numeric_limits<double>::epsilon());
        }

        TangentType perturbation_point = evaluation_point;
        // Compute the function value using positive perturbations.
        perturbation_point[i] = get_perturbation_point(evaluation_point[i], step_size);
        auto F_xp1 = F(perturbation_point);

        // Perform same operations for zero perturbation.
        auto F_x = F(evaluation_point);

        // Finally compute the finite difference.
        VecX finite_difference = (F_xp1 - F_x) / (step_size);
        jac.col(i) = finite_difference;
    }
}

/** @} group geometry */
}  // namespace wave

#endif  // WAVE_GEOMETRY_NUMERICAL_TEST_FUNCTORS_HPP<|MERGE_RESOLUTION|>--- conflicted
+++ resolved
@@ -279,12 +279,8 @@
 // Compute the perturbation points as recommended in Numerical Recipes.
 // Modify the step size so that the perturbations are exactly
 // representable numbers by adding then subtracting the same value.
-<<<<<<< HEAD
-inline double get_perturbation_point(double evaluation_point, double step_size) {
-=======
 inline double get_perturbation_point(double evaluation_point,
                                      double step_size) {
->>>>>>> e9f7924a
     // Use volatile to avoid compiler optimizations.
     volatile double perturbation_point = evaluation_point + step_size;
     double exact_step_size = (perturbation_point - evaluation_point);
@@ -297,13 +293,9 @@
 // Manifold quantities.
 
 template <typename MatrixType, typename FunctorType, typename TangentType>
-<<<<<<< HEAD
-void numerical_jacobian(FunctorType F, const TangentType &evaluation_point, Eigen::MatrixBase<MatrixType> &jac) {
-=======
 void numerical_jacobian(FunctorType F,
                         const TangentType &evaluation_point,
                         Eigen::MatrixBase<MatrixType> &jac) {
->>>>>>> e9f7924a
     for (int i = 0; i < evaluation_point.size(); i++) {
         // Select the step size as recommended in Numerical Recipes.
         double step_size = sqrt(std::numeric_limits<double>::epsilon()) * std::fabs(evaluation_point[i]);
