--- conflicted
+++ resolved
@@ -131,8 +131,6 @@
     return 0;
 }
 
-<<<<<<< HEAD
-=======
 int euler2quat(Vec3 euler, int euler_seq, Quaternion &q) {
     double alpha, beta, gamma;
     double c1, c2, c3, s1, s2, s3;
@@ -257,5 +255,4 @@
     return 0;
 }
 
->>>>>>> b0b80f4c
 }  // eof wave